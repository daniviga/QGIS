{
  "name": "generate_series",
  "type": "function",
  "description": "Creates an array containing a sequence of numbers.",
  "arguments": [
    {"arg":"start", "description":"first value of the sequence"},
    {"arg":"stop", "description":"value that ends the sequence once reached"},
    {"arg":"step","optional":true,"default":"1","description":"value used as the increment between values"}
  ],
<<<<<<< HEAD
  "examples": [ { "expression":"generate_series(1,5)", "returns":"array: 1, 2, 3, 4, 5"},
                { "expression":"generate_series(5,1,-1)", "returns":"array: 5, 4, 3, 2, 1"}
=======
  "examples": [ { "expression":"generate_series('1,5)", "returns":"[ 1, 2, 3, 4, 5 ]"},
                { "expression":"generate_series('5,1,-1)", "returns":"[ 5, 4, 3, 2, 1 ]"}
>>>>>>> 31fadd1c
  ]
}<|MERGE_RESOLUTION|>--- conflicted
+++ resolved
@@ -7,12 +7,7 @@
     {"arg":"stop", "description":"value that ends the sequence once reached"},
     {"arg":"step","optional":true,"default":"1","description":"value used as the increment between values"}
   ],
-<<<<<<< HEAD
-  "examples": [ { "expression":"generate_series(1,5)", "returns":"array: 1, 2, 3, 4, 5"},
-                { "expression":"generate_series(5,1,-1)", "returns":"array: 5, 4, 3, 2, 1"}
-=======
-  "examples": [ { "expression":"generate_series('1,5)", "returns":"[ 1, 2, 3, 4, 5 ]"},
-                { "expression":"generate_series('5,1,-1)", "returns":"[ 5, 4, 3, 2, 1 ]"}
->>>>>>> 31fadd1c
+  "examples": [ { "expression":"generate_series(1,5)", "returns":"[ 1, 2, 3, 4, 5 ]"},
+                { "expression":"generate_series(5,1,-1)", "returns":"[ 5, 4, 3, 2, 1 ]"}
   ]
 }