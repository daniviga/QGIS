--- conflicted
+++ resolved
@@ -19,13 +19,10 @@
 #include "qgscomposition.h"
 #include "qgscompositionchecker.h"
 #include "qgscomposershape.h"
-<<<<<<< HEAD
 #include "qgsmapsettings.h"
-=======
 #include "qgssymbolv2.h"
 #include "qgssinglesymbolrendererv2.h"
 #include "qgsfillsymbollayerv2.h"
->>>>>>> 4e3738a2
 #include <QObject>
 #include <QtTest>
 #include <QColor>
@@ -48,13 +45,10 @@
   private:
     QgsComposition* mComposition;
     QgsComposerShape* mComposerShape;
-<<<<<<< HEAD
     QgsMapSettings mMapSettings;
-=======
     QgsSimpleFillSymbolLayerV2* mSimpleFill;
     QgsFillSymbolV2* mFillSymbol;
     QString mReport;
->>>>>>> 4e3738a2
 };
 
 void TestQgsComposerShapes::initTestCase()
