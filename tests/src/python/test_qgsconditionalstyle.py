--- conflicted
+++ resolved
@@ -26,8 +26,6 @@
 
 
 class TestPyQgsConditionalStyle(TestCase):
-<<<<<<< HEAD
-=======
     def new_feature(self):
         feature = QgsFeature()
         fields = QgsFields()
@@ -35,7 +33,6 @@
         feature.setFields(fields, True)
         feature["testfield"] = 20
         return feature
->>>>>>> b87073e1
 
     def test_MatchesReturnsTrueForSimpleMatch(self):
         style = QgsConditionalStyle("@value > 10")
