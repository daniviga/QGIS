--- conflicted
+++ resolved
@@ -6,13 +6,8 @@
    <rect>
     <x>0</x>
     <y>0</y>
-<<<<<<< HEAD
     <width>475</width>
     <height>400</height>
-=======
-    <width>500</width>
-    <height>311</height>
->>>>>>> 70b68be6
    </rect>
   </property>
   <property name="windowTitle">
