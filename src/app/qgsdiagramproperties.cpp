/***************************************************************************
  qgsdiagramproperties.cpp
  Adjust the properties for diagrams
  -------------------
         begin                : August 2012
         copyright            : (C) Matthias Kuhn
         email                : matthias dot kuhn at gmx dot ch

 ***************************************************************************
 *                                                                         *
 *   This program is free software; you can redistribute it and/or modify  *
 *   it under the terms of the GNU General Public License as published by  *
 *   the Free Software Foundation; either version 2 of the License, or     *
 *   (at your option) any later version.                                   *
 *                                                                         *
 ***************************************************************************/

#include "diagram/qgshistogramdiagram.h"
#include "diagram/qgspiediagram.h"
#include "diagram/qgstextdiagram.h"

#include "qgisapp.h"
#include "qgsapplication.h"
#include "qgsdiagramproperties.h"
#include "qgslabelengineconfigdialog.h"
#include "qgsvectorlayerproperties.h"
#include "qgsdiagramrendererv2.h"
#include "qgsvectordataprovider.h"

#include <QColorDialog>
#include <QFontDialog>
#include <QList>
#include <QMessageBox>

QgsDiagramProperties::QgsDiagramProperties( QgsVectorLayer* layer, QWidget* parent )
    : QWidget( parent )
{
  mLayer = layer;

  if ( !layer )
  {
    return;
  }

  setupUi( this );

  mValueLineEdit->setValidator( new QDoubleValidator( mValueLineEdit ) );
  mMinimumDiagramScaleLineEdit->setValidator( new QDoubleValidator( mMinimumDiagramScaleLineEdit ) );
  mMaximumDiagramScaleLineEdit->setValidator( new QDoubleValidator( mMaximumDiagramScaleLineEdit ) );

  mDiagramUnitComboBox->insertItem( 0, tr( "mm" ), QgsDiagramSettings::MM );
  mDiagramUnitComboBox->insertItem( 1, tr( "Map units" ), QgsDiagramSettings::MapUnits );

  QGis::GeometryType layerType = layer->geometryType();
  if ( layerType == QGis::UnknownGeometry || layerType == QGis::NoGeometry )
  {
    mDisplayDiagramsGroupBox->setChecked( false );
    mDisplayDiagramsGroupBox->setEnabled( false );
  }

  //insert placement options

  if ( layerType == QGis::Point || layerType == QGis::Polygon )
  {
    mPlacementComboBox->addItem( tr( "Around Point" ), QgsDiagramLayerSettings::AroundPoint );
    mPlacementComboBox->addItem( tr( "Over Point" ), QgsDiagramLayerSettings::OverPoint );
  }

  if ( layerType == QGis::Line || layerType == QGis::Polygon )
  {
    mPlacementComboBox->addItem( tr( "Line" ), QgsDiagramLayerSettings::Line );
    mPlacementComboBox->addItem( tr( "Horizontal" ), QgsDiagramLayerSettings::Horizontal );
  }

  if ( layerType == QGis::Polygon )
  {
    mPlacementComboBox->addItem( tr( "Free" ), QgsDiagramLayerSettings::Free );
  }

  if ( layerType == QGis::Line )
  {
    mLineOptionsComboBox->addItem( tr( "On line" ), QgsDiagramLayerSettings::OnLine );
    mLineOptionsComboBox->addItem( tr( "Above line" ), QgsDiagramLayerSettings::AboveLine );
    mLineOptionsComboBox->addItem( tr( "Below Line" ), QgsDiagramLayerSettings::BelowLine );
    mLineOptionsComboBox->addItem( tr( "Map orientation" ), QgsDiagramLayerSettings::MapOrientation );
  }
  else
  {
    mLineOptionsComboBox->setVisible( false );
    mLineOptionsLabel->setVisible( false );
  }

  QPixmap pix = QgsApplication::getThemePixmap( "pie-chart" );
  mDiagramTypeComboBox->addItem( pix, tr( "Pie chart" ), DIAGRAM_NAME_PIE );
  pix = QgsApplication::getThemePixmap( "text" );
  mDiagramTypeComboBox->addItem( pix, tr( "Text diagram" ), DIAGRAM_NAME_TEXT );
  pix = QgsApplication::getThemePixmap( "histogram" );
  mDiagramTypeComboBox->addItem( pix, tr( "Histogram" ), DIAGRAM_NAME_HISTOGRAM );

  mLabelPlacementComboBox->addItem( tr( "Height" ), QgsDiagramSettings::Height );
  mLabelPlacementComboBox->addItem( tr( "x-height" ), QgsDiagramSettings::XHeight );

  mScaleDependencyComboBox->addItem( tr( "Area" ), true );
  mScaleDependencyComboBox->addItem( tr( "Diameter" ), false );

  //insert all attributes into the combo boxes
  const QgsFieldMap& layerFields = layer->pendingFields();
  QgsFieldMap::const_iterator fieldIt = layerFields.constBegin();
  for ( ; fieldIt != layerFields.constEnd(); ++fieldIt )
  {
    QTreeWidgetItem *newItem = new QTreeWidgetItem( mAttributesTreeWidget );
    newItem->setText( 0, fieldIt.value().name() );
    newItem->setData( 0, Qt::UserRole, fieldIt.key() );
    newItem->setFlags( newItem->flags() & ~Qt::ItemIsDropEnabled );
    if ( fieldIt.value().type() != QVariant::String )
    {
      mSizeAttributeComboBox->addItem( fieldIt.value().name(), fieldIt.key() );
    }
  }

  mDataDefinedXComboBox->addItem( tr( "None" ), -1 );
  for ( fieldIt = layerFields.constBegin(); fieldIt != layerFields.constEnd(); ++fieldIt )
  {
    mDataDefinedXComboBox->addItem( fieldIt.value().name(), fieldIt.key() );
  }
  mDataDefinedYComboBox->addItem( tr( "None" ), -1 );
  for ( fieldIt = layerFields.constBegin(); fieldIt != layerFields.constEnd(); ++fieldIt )
  {
    mDataDefinedYComboBox->addItem( fieldIt.value().name(), fieldIt.key() );
  }

  const QgsDiagramRendererV2* dr = layer->diagramRenderer();
  if ( !dr ) //no diagram renderer yet, insert reasonable default
  {
    mDisplayDiagramsGroupBox->setChecked( false );
    mFixedSizeCheckBox->setChecked( true );
    mDiagramUnitComboBox->setCurrentIndex( mDiagramUnitComboBox->findText( tr( "mm" ) ) );
    mLabelPlacementComboBox->setCurrentIndex( mLabelPlacementComboBox->findText( tr( "x-height" ) ) );
    mDiagramSizeSpinBox->setValue( 30 );
    mBarWidthSpinBox->setValue( 5 );
    mVisibilityGroupBox->setChecked( false );

    switch ( layerType )
    {
      case QGis::Point:
        mPlacementComboBox->setCurrentIndex( mPlacementComboBox->findData( 0 ) );
        break;
      case QGis::Line:
        mPlacementComboBox->setCurrentIndex( mPlacementComboBox->findData( 3 ) );
        mLineOptionsComboBox->setCurrentIndex( mLineOptionsComboBox->findData( 2 ) );
        break;
      case QGis::Polygon:
        mPlacementComboBox->setCurrentIndex( mPlacementComboBox->findData( 0 ) );
        break;
      case QGis::UnknownGeometry:
      case QGis::NoGeometry:
        break;
    }
    mBackgroundColorButton->setColor( QColor( 255, 255, 255, 255 ) );
  }
  else // already a diagram renderer present
  {
    mDisplayDiagramsGroupBox->setChecked( true );

    //single category renderer or interpolated one?
    mFixedSizeCheckBox->setChecked( dr->rendererName() == "SingleCategory" );

    //assume single category or linearly interpolated diagram renderer for now
    QList<QgsDiagramSettings> settingList = dr->diagramSettings();
    if ( settingList.size() > 0 )
    {
      mDiagramFont = settingList.at( 0 ).font;
      QSizeF size = settingList.at( 0 ).size;
      mBackgroundColorButton->setColor( settingList.at( 0 ).backgroundColor );
      mTransparencySlider->setValue( settingList.at( 0 ).transparency );
      mDiagramPenColorButton->setColor( settingList.at( 0 ).penColor );
      mPenWidthSpinBox->setValue( settingList.at( 0 ).penWidth );
      mDiagramSizeSpinBox->setValue(( size.width() + size.height() ) / 2.0 );
      mMinimumDiagramScaleLineEdit->setText( QString::number( settingList.at( 0 ).minScaleDenominator ) );
      mMaximumDiagramScaleLineEdit->setText( QString::number( settingList.at( 0 ).maxScaleDenominator ) );
      mVisibilityGroupBox->setChecked( settingList.at( 0 ).minScaleDenominator != -1 &&
          settingList.at( 0 ).maxScaleDenominator != -1 );
      if ( settingList.at( 0 ).sizeType == QgsDiagramSettings::MM )
      {
        mDiagramUnitComboBox->setCurrentIndex( 0 );
      }
      else
      {
        mDiagramUnitComboBox->setCurrentIndex( 1 );
      }

      if ( settingList.at( 0 ).labelPlacementMethod == QgsDiagramSettings::Height )
      {
        mLabelPlacementComboBox->setCurrentIndex( 0 );
      }
      else
      {
        mLabelPlacementComboBox->setCurrentIndex( 1 );
      }

      mOrientationLeftButton->setProperty( "direction", QgsDiagramSettings::Left );
      mOrientationRightButton->setProperty( "direction", QgsDiagramSettings::Right );
      mOrientationUpButton->setProperty( "direction", QgsDiagramSettings::Up );
      mOrientationDownButton->setProperty( "direction", QgsDiagramSettings::Down );
      switch( settingList.at( 0 ).diagramOrientation )
      {
        case QgsDiagramSettings::Left:
          mOrientationLeftButton->setChecked( true );
          break;

        case QgsDiagramSettings::Right:
          mOrientationRightButton->setChecked( true );
          break;

        case QgsDiagramSettings::Up:
          mOrientationUpButton->setChecked( true );
          break;

        case QgsDiagramSettings::Down:
          mOrientationDownButton->setChecked( true );
          break;
      }

      mBarWidthSpinBox->setValue( settingList.at( 0 ).barWidth );

      mIncreaseSmallDiagramsGroupBox->setChecked( settingList.at( 0 ).minimumSize != 0 );
      mIncreaseMinimumSizeSpinBox->setValue( settingList.at( 0 ).minimumSize );

      if ( settingList.at( 0 ).scaleByArea )
      {
        mScaleDependencyComboBox->setCurrentIndex( 0 );
      }
      else
      {
        mScaleDependencyComboBox->setCurrentIndex( 1 );
      }

      QList< QColor > categoryColors = settingList.at( 0 ).categoryColors;
      QList< int > categoryIndices = settingList.at( 0 ).categoryIndices;
      QList< int >::const_iterator catIt = categoryIndices.constBegin();
      QList< QColor >::const_iterator coIt = categoryColors.constBegin();
      for ( ;catIt != categoryIndices.constEnd(); ++catIt, ++coIt )
      {
        QTreeWidgetItem *newItem = new QTreeWidgetItem( mDiagramAttributesTreeWidget );
        newItem->setText( 0, layer->pendingFields()[*catIt].name() );
        newItem->setData( 0, Qt::UserRole, *catIt );
        newItem->setFlags( newItem->flags() & ~Qt::ItemIsDropEnabled );
        QColor col( *coIt );
        col.setAlpha( 255 );
        newItem->setBackground( 1, QBrush( col ) );
      }
    }

    if ( dr->rendererName() == "LinearlyInterpolated" )
    {
      const QgsLinearlyInterpolatedDiagramRenderer* lidr = dynamic_cast<const QgsLinearlyInterpolatedDiagramRenderer*>( dr );
      if ( lidr )
      {
        mDiagramSizeSpinBox->setEnabled( false );
        mValueLineEdit->setText( QString::number( lidr->upperValue() ) );
        mSizeSpinBox->setValue(( lidr->upperSize().width() + lidr->upperSize().height() ) / 2 );
        mSizeAttributeComboBox->setCurrentIndex( mSizeAttributeComboBox->findData( lidr->classificationAttribute() ) );
      }
    }

    const QgsDiagramLayerSettings *dls = layer->diagramLayerSettings();
    if ( dls )
    {
      mDiagramDistanceSpinBox->setValue( dls->dist );
      mPrioritySlider->setValue( dls->priority );
      mDataDefinedXComboBox->setCurrentIndex( mDataDefinedXComboBox->findData( dls->xPosColumn ) );
      mDataDefinedYComboBox->setCurrentIndex( mDataDefinedYComboBox->findData( dls->yPosColumn ) );
      if ( dls->xPosColumn != -1 || dls->yPosColumn != -1 )
      {
        mDataDefinedPositionGroupBox->setChecked( true );
      }
      mPlacementComboBox->setCurrentIndex( mPlacementComboBox->findData( dls->placement ) );
      mLineOptionsComboBox->setCurrentIndex( mLineOptionsComboBox->findData( dls->placementFlags ) );
    }

    if ( dr->diagram() )
    {
      QString diagramName = dr->diagram()->diagramName();
      mDiagramTypeComboBox->setCurrentIndex( mDiagramTypeComboBox->findData( diagramName ) );
      if ( mDiagramTypeComboBox->currentIndex() == -1 )
      {
        QMessageBox::warning( this, tr( "Unknown diagram type." ),
          tr( "The diagram type '%1' is unknown. A default type is selected for you." ).arg( diagramName ), QMessageBox::Ok );
        mDiagramTypeComboBox->setCurrentIndex( mDiagramTypeComboBox->findData( DIAGRAM_NAME_PIE ) );
      }
    }
  } // if ( !dr )

  // Trigger a clicked event, so all the items get properly enabled and disabled
  on_mDisplayDiagramsGroupBox_toggled( mDisplayDiagramsGroupBox->isChecked() );
}

void QgsDiagramProperties::on_mDiagramTypeComboBox_currentIndexChanged( int index )
{
  QString diagramType = mDiagramTypeComboBox->itemData( index ).toString();
<<<<<<< HEAD
  if ( diagramType == DIAGRAM_NAME_TEXT )
=======

  if ( DIAGRAM_NAME_TEXT == diagramType )
>>>>>>> dae596a2
  {
    mLabelPlacementComboBox->show();
    mLabelPlacementLabel->show();
  }
  else {
    mLabelPlacementComboBox->hide();
    mLabelPlacementLabel->hide();
  }

<<<<<<< HEAD
  if ( diagramType == DIAGRAM_NAME_HISTOGRAM )
=======
  if ( DIAGRAM_NAME_HISTOGRAM == diagramType )
>>>>>>> dae596a2
  {
    mBarWidthLabel->show();
    mBarWidthSpinBox->show();
    mOrientationFrame->show();
  }
  else
  {
    mBarWidthLabel->hide();
    mBarWidthSpinBox->hide();
    mOrientationFrame->hide();
  }

<<<<<<< HEAD
  if ( diagramType == DIAGRAM_NAME_HISTOGRAM || diagramType == DIAGRAM_NAME_TEXT )
=======
  if ( DIAGRAM_NAME_HISTOGRAM == diagramType || DIAGRAM_NAME_TEXT == diagramType )
>>>>>>> dae596a2
  {
    mDiagramPropertiesTabWidget->setTabEnabled( 3, true );
  }
  else
  {
    mDiagramPropertiesTabWidget->setTabEnabled( 3, false );
  }

<<<<<<< HEAD
  if ( diagramType == DIAGRAM_NAME_TEXT || diagramType == DIAGRAM_NAME_PIE )
=======
  if ( DIAGRAM_NAME_TEXT == diagramType || DIAGRAM_NAME_PIE == diagramType )
>>>>>>> dae596a2
  {
    mScaleDependencyComboBox->show();
    mScaleDependencyLabel->show();
  }
  else
  {
    mScaleDependencyComboBox->hide();
    mScaleDependencyLabel->hide();
  }
}

void QgsDiagramProperties::on_mTransparencySlider_valueChanged( int value )
{
  mTransparencyLabel->setText( tr( "Transparency: %1%" ).arg( value * 100 / 255 ) );
}

void QgsDiagramProperties::on_mAddCategoryPushButton_clicked()
{
  foreach( QTreeWidgetItem *attributeItem, mAttributesTreeWidget->selectedItems() )
  {
    QTreeWidgetItem *newItem = new QTreeWidgetItem( mDiagramAttributesTreeWidget );

    newItem->setText( 0, attributeItem->text( 0 ) );
    newItem->setData( 0, Qt::UserRole, attributeItem->data( 0, Qt::UserRole ) );
    newItem->setFlags( newItem->flags() & ~Qt::ItemIsDropEnabled );
    
    //set initial color for diagram category
    int red = 1 + ( int )( 255.0 * rand() / ( RAND_MAX + 1.0 ) );
    int green = 1 + ( int )( 255.0 * rand() / ( RAND_MAX + 1.0 ) );
    int blue = 1 + ( int )( 255.0 * rand() / ( RAND_MAX + 1.0 ) );
    QColor randomColor( red, green, blue );
    newItem->setBackground( 1, QBrush( randomColor ) );
    mDiagramAttributesTreeWidget->addTopLevelItem( newItem );
  }
}


void QgsDiagramProperties::on_mRemoveCategoryPushButton_clicked()
{
  foreach( QTreeWidgetItem *attributeItem, mDiagramAttributesTreeWidget->selectedItems() )
  {
    delete attributeItem;
  }
}

void QgsDiagramProperties::on_mBackgroundColorButton_clicked()
{
#if QT_VERSION >= 0x040500
  QColor newColor = QColorDialog::getColor( mBackgroundColorButton->color(), 0, tr( "Background color" ), QColorDialog::ShowAlphaChannel );
#else
  QColor newColor = QColorDialog::getColor( mBackgroundColorButton->color() );
#endif
  if ( newColor.isValid() )
  {
    mBackgroundColorButton->setColor( newColor );
  }
}

void QgsDiagramProperties::on_mFindMaximumValueButton_clicked()
{
  //get maximum value from provider (ignoring not-commited edits)
  if ( mLayer )
  {
    QgsVectorDataProvider* provider = mLayer->dataProvider();
    if ( provider )
    {
      mValueLineEdit->setText( provider->maximumValue( mSizeAttributeComboBox->itemData( mSizeAttributeComboBox->currentIndex() ).toInt() ).toString() );
    }
  }
}

void QgsDiagramProperties::on_mDiagramPenColorButton_clicked()
{
#if QT_VERSION >= 0x040500
  QColor newColor = QColorDialog::getColor( mDiagramPenColorButton->color(), 0, tr( "Pen color" ), QColorDialog::ShowAlphaChannel );
#else
  QColor newColor = QColorDialog::getColor( mDiagramPenColorButton->color() );
#endif
  if ( newColor.isValid() )
  {
    mDiagramPenColorButton->setColor( newColor );
  }
}

void QgsDiagramProperties::on_mDisplayDiagramsGroupBox_toggled( bool checked )
{
  // if enabled show diagram specific options
  if ( checked )
  {
    on_mDiagramTypeComboBox_currentIndexChanged( mDiagramTypeComboBox->currentIndex() );
    // Update enabled/disabled state
  }
}

void QgsDiagramProperties::on_mDiagramFontButton_clicked()
{
  bool ok;
  mDiagramFont = QFontDialog::getFont( &ok, mDiagramFont );
}


void QgsDiagramProperties::on_mDiagramAttributesTreeWidget_itemDoubleClicked( QTreeWidgetItem * item, int column )
{
  if ( column == 1 ) //change color
  {
    QColor newColor = QColorDialog::getColor();
    if ( newColor.isValid() )
    {
      item->setBackground( 1, QBrush( newColor ) );
    }
  }
}

void QgsDiagramProperties::on_mEngineSettingsButton_clicked()
{
  QgsLabelEngineConfigDialog dlg( QgisApp::instance()->palLabeling(), this );
  dlg.exec();
}

void QgsDiagramProperties::apply()
{
  if ( !mDisplayDiagramsGroupBox->isChecked() )
  {
    mLayer->setDiagramRenderer( 0 );
  }
  else
  {
    if ( 0 == mDiagramAttributesTreeWidget->topLevelItemCount() )
    {
      QMessageBox::warning( this, tr( "No attributes added." ),
        tr( "You did not add any attributes to this diagram layer. Please specify the attributes to visualize on the diagrams or disable diagrams." ), QMessageBox::Ok );
    }

    QgsDiagram* diagram = 0;
    int index = mDiagramTypeComboBox->currentIndex();
    QString diagramType = mDiagramTypeComboBox->itemData( index ).toString();
    if ( diagramType == DIAGRAM_NAME_TEXT )
    {
      diagram = new QgsTextDiagram();
    }
    else if ( diagramType == DIAGRAM_NAME_PIE )
    {
      diagram = new QgsPieDiagram();
    }
    else // if ( diagramType == DIAGRAM_NAME_HISTOGRAM )
    {
      diagram = new QgsHistogramDiagram();
    }

    QgsDiagramSettings ds;
    ds.font = mDiagramFont;
    ds.transparency = mTransparencySlider->value();

    QList<QColor> categoryColors;
    QList<int> categoryAttributes;
    for ( int i = 0; i < mDiagramAttributesTreeWidget->topLevelItemCount(); ++i )
    {
      QColor color = mDiagramAttributesTreeWidget->topLevelItem( i )->background( 1 ).color();
      color.setAlpha( 255 - ds.transparency );
      categoryColors.append( color );
      categoryAttributes.append( mDiagramAttributesTreeWidget->topLevelItem( i )->data( 0, Qt::UserRole ).toInt() );
    }
    ds.categoryColors = categoryColors;
    ds.categoryIndices = categoryAttributes;
    ds.size = QSizeF( mDiagramSizeSpinBox->value(), mDiagramSizeSpinBox->value() );
    ds.sizeType = static_cast<QgsDiagramSettings::SizeType> ( mDiagramUnitComboBox->itemData( mDiagramUnitComboBox->currentIndex() ).toInt() );
    ds.labelPlacementMethod = static_cast<QgsDiagramSettings::LabelPlacementMethod>( mLabelPlacementComboBox->itemData( mLabelPlacementComboBox->currentIndex() ).toInt() );
    ds.scaleByArea = mScaleDependencyComboBox->itemData( mScaleDependencyComboBox->currentIndex() ).toBool();
    
    if ( mIncreaseSmallDiagramsGroupBox->isChecked() )
    {
      ds.minimumSize = mIncreaseMinimumSizeSpinBox->value();
    }
    else
    {
      ds.minimumSize = 0;
    }

    ds.backgroundColor = mBackgroundColorButton->color();
    ds.penColor = mDiagramPenColorButton->color();
    ds.penWidth = mPenWidthSpinBox->value();
    if ( mVisibilityGroupBox->isChecked() )
    {
      ds.minScaleDenominator = mMinimumDiagramScaleLineEdit->text().toDouble();
      ds.maxScaleDenominator = mMaximumDiagramScaleLineEdit->text().toDouble();
    }
    else
    {
      ds.minScaleDenominator = -1;
      ds.maxScaleDenominator = -1;
    }

    // Diagram orientation (histogram)
    ds.diagramOrientation = static_cast<QgsDiagramSettings::DiagramOrientation> ( mOrientationButtonGroup->checkedButton()->property( "direction" ).toInt() );

    ds.barWidth = mBarWidthSpinBox->value();

    if ( mFixedSizeCheckBox->isChecked() )
    {
      QgsSingleCategoryDiagramRenderer* dr = new QgsSingleCategoryDiagramRenderer();
      dr->setDiagram( diagram );
      dr->setDiagramSettings( ds );
      mLayer->setDiagramRenderer( dr );
    }
    else
    {
      QgsLinearlyInterpolatedDiagramRenderer* dr = new QgsLinearlyInterpolatedDiagramRenderer();
      dr->setLowerValue( 0.0 );
      dr->setLowerSize( QSizeF( 0.0, 0.0 ) );
      dr->setUpperValue( mValueLineEdit->text().toDouble() );
      dr->setUpperSize( QSizeF( mSizeSpinBox->value(), mSizeSpinBox->value() ) );
      dr->setClassificationAttribute( mSizeAttributeComboBox->itemData( mSizeAttributeComboBox->currentIndex() ).toInt() );
      dr->setDiagram( diagram );
      dr->setDiagramSettings( ds );
      mLayer->setDiagramRenderer( dr );
    }

    QgsDiagramLayerSettings dls;
    dls.dist = mDiagramDistanceSpinBox->value();
    dls.priority = mPrioritySlider->value();
    if ( mDataDefinedPositionGroupBox->isChecked() )
    {
      dls.xPosColumn = mDataDefinedXComboBox->itemData( mDataDefinedXComboBox->currentIndex() ).toInt();
      dls.yPosColumn = mDataDefinedYComboBox->itemData( mDataDefinedYComboBox->currentIndex() ).toInt();
    }
    else
    {
      dls.xPosColumn = -1;
      dls.yPosColumn = -1;
    }
    dls.placement = ( QgsDiagramLayerSettings::Placement )mPlacementComboBox->itemData( mPlacementComboBox->currentIndex() ).toInt();
    if ( mLineOptionsComboBox->isEnabled() )
    {
      dls.placementFlags = static_cast<QgsDiagramLayerSettings::LinePlacementFlags>( mLineOptionsComboBox->itemData( mLineOptionsComboBox->currentIndex() ).toInt() );
    }
    mLayer->setDiagramLayerSettings( dls );
  }
}<|MERGE_RESOLUTION|>--- conflicted
+++ resolved
@@ -298,12 +298,8 @@
 void QgsDiagramProperties::on_mDiagramTypeComboBox_currentIndexChanged( int index )
 {
   QString diagramType = mDiagramTypeComboBox->itemData( index ).toString();
-<<<<<<< HEAD
-  if ( diagramType == DIAGRAM_NAME_TEXT )
-=======
 
   if ( DIAGRAM_NAME_TEXT == diagramType )
->>>>>>> dae596a2
   {
     mLabelPlacementComboBox->show();
     mLabelPlacementLabel->show();
@@ -313,11 +309,7 @@
     mLabelPlacementLabel->hide();
   }
 
-<<<<<<< HEAD
-  if ( diagramType == DIAGRAM_NAME_HISTOGRAM )
-=======
   if ( DIAGRAM_NAME_HISTOGRAM == diagramType )
->>>>>>> dae596a2
   {
     mBarWidthLabel->show();
     mBarWidthSpinBox->show();
@@ -330,11 +322,7 @@
     mOrientationFrame->hide();
   }
 
-<<<<<<< HEAD
-  if ( diagramType == DIAGRAM_NAME_HISTOGRAM || diagramType == DIAGRAM_NAME_TEXT )
-=======
   if ( DIAGRAM_NAME_HISTOGRAM == diagramType || DIAGRAM_NAME_TEXT == diagramType )
->>>>>>> dae596a2
   {
     mDiagramPropertiesTabWidget->setTabEnabled( 3, true );
   }
@@ -343,11 +331,7 @@
     mDiagramPropertiesTabWidget->setTabEnabled( 3, false );
   }
 
-<<<<<<< HEAD
-  if ( diagramType == DIAGRAM_NAME_TEXT || diagramType == DIAGRAM_NAME_PIE )
-=======
   if ( DIAGRAM_NAME_TEXT == diagramType || DIAGRAM_NAME_PIE == diagramType )
->>>>>>> dae596a2
   {
     mScaleDependencyComboBox->show();
     mScaleDependencyLabel->show();
