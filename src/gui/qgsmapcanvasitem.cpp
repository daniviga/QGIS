--- conflicted
+++ resolved
@@ -116,34 +116,10 @@
 
   context.setPainter( p );
   context.setRendererScale( mMapCanvas->scale() );
-<<<<<<< HEAD
   context.setScaleFactor( ms.outputDpi() / 25.4 );
   context.setRasterScaleFactor( 1.0 );
-=======
-
-  int dpi = mapRenderer->outputDpi();
-  int painterDpi = p->device()->logicalDpiX();
-  double scaleFactor = 1.0;
-  double rasterScaleFactor = 1.0;
-
-  //little trick to find out if painting origines from composer or main map canvas
-  if ( data( 1 ).toString() == "composer" )
-  {
-    rasterScaleFactor = painterDpi / 25.4;
-    scaleFactor = dpi / 25.4;
 
     context.setForceVectorOutput( true );
-  }
-  else
-  {
-    if ( mapRenderer->outputUnits() == QgsMapRenderer::Millimeters )
-    {
-      scaleFactor = dpi / 25.4;
-    }
-  }
-  context.setScaleFactor( scaleFactor );
-  context.setRasterScaleFactor( rasterScaleFactor );
->>>>>>> 4e3738a2
   return true;
 }
 
