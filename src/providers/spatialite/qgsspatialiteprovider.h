--- conflicted
+++ resolved
@@ -253,16 +253,12 @@
     /** convert a QgsField to work with SL */
     static bool convertField( QgsField &field );
 
-<<<<<<< HEAD
-    QgsFields attributeFields;
-=======
     QString geomParam() const;
 
     //! get SpatiaLite version string
     QString spatialiteVersion();
 
-    QgsFieldMap attributeFields;
->>>>>>> 122cff78
+    QgsFields attributeFields;
     /**
        * Flag indicating if the layer data source is a valid SpatiaLite layer
        */
@@ -364,11 +360,6 @@
     int enabledCapabilities;
 
     const QgsField & field( int index ) const;
-
-<<<<<<< HEAD
-=======
-    /** geometry column index used when fetching geometry */
-    int mGeomColIdx;
 
     //! SpatiaLite version string
     QString mSpatialiteVersionInfo;
@@ -382,7 +373,6 @@
     //! SpatiaLite minor version
     int mSpatialiteVersionMinor;
 
->>>>>>> 122cff78
     /**
     * internal utility functions used to handle common SQLite tasks
     */
