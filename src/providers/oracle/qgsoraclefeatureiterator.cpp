/***************************************************************************
    qgsoraclefeatureiterator.cpp - Oracle feature iterator
    ---------------------
    begin                : December 2012
    copyright            : (C) 2012 by Juergen E. Fischer
    email                : jef at norbit dot de
 ***************************************************************************
 *                                                                         *
 *   This program is free software; you can redistribute it and/or modify  *
 *   it under the terms of the GNU General Public License as published by  *
 *   the Free Software Foundation; either version 2 of the License, or     *
 *   (at your option) any later version.                                   *
 *                                                                         *
 ***************************************************************************/

#include "qgsoraclefeatureiterator.h"
#include "qgsoracleprovider.h"

#include "qgslogger.h"
#include "qgsmessagelog.h"
#include "qgsgeometry.h"

#include <QObject>

QgsOracleFeatureIterator::QgsOracleFeatureIterator( QgsOracleFeatureSource* source, bool ownSource, const QgsFeatureRequest &request )
    : QgsAbstractFeatureIteratorFromSource( source, ownSource, request )
    , mRewind( false )
{
  mConnection = QgsOracleConn::connectDb( mSource->mUri.connectionInfo() );
  if ( !mConnection )
  {
    close();
    return;
  }

  mQry = QSqlQuery( *mConnection );

  if ( mRequest.flags() & QgsFeatureRequest::SubsetOfAttributes )
  {
    mAttributeList = mRequest.subsetOfAttributes();
    if ( mAttributeList.isEmpty() )
      mAttributeList = mSource->mFields.allAttributesList();
  }
  else
    mAttributeList = mSource->mFields.allAttributesList();

  QString whereClause;

  switch ( request.filterType() )
  {
    case QgsFeatureRequest::FilterExpression:
      break;

    case QgsFeatureRequest::FilterRect:
      if ( !mSource->mGeometryColumn.isNull() )
      {
        QgsRectangle rect( mRequest.filterRect() );
        QString bbox = QString( "mdsys.sdo_geometry(2003,%1,NULL,"
                                "mdsys.sdo_elem_info_array(1,1003,3),"
                                "mdsys.sdo_ordinate_array(%2,%3,%4,%5)"
                                ")" )
                       .arg( mSource->mSrid < 1 ? "NULL" : QString::number( mSource->mSrid ) )
                       .arg( qgsDoubleToString( rect.xMinimum() ) )
                       .arg( qgsDoubleToString( rect.yMinimum() ) )
                       .arg( qgsDoubleToString( rect.xMaximum() ) )
                       .arg( qgsDoubleToString( rect.yMaximum() ) );

        if ( !mSource->mSpatialIndex.isNull() )
        {
          whereClause = QString( "sdo_filter(%1,%2)='TRUE'" ).arg( QgsOracleProvider::quotedIdentifier( mSource->mGeometryColumn ) ).arg( bbox );
#if 0
          if ( mRequest.flags() & QgsFeatureRequest::ExactIntersect )
          {
            whereClause += QString( " AND sdo_relate(%1,%2,'mask=ANYINTERACT')='TRUE'" )
                           .arg( quotedIdentifier( P->mGeometryColumn ) )
                           .arg( bbox );
          }
#endif
        }
      }
      break;

    case QgsFeatureRequest::FilterFid:
      whereClause = QgsOracleUtils::whereClause( request.filterFid(), mSource->mFields, mSource->mPrimaryKeyType, mSource->mPrimaryKeyAttrs, mSource->mShared );
      break;

    case QgsFeatureRequest::FilterFids:
      whereClause = QgsOracleUtils::whereClause( request.filterFids(), mSource->mFields, mSource->mPrimaryKeyType, mSource->mPrimaryKeyAttrs, mSource->mShared );
      break;

    case QgsFeatureRequest::FilterNone:
      break;
  }

  if ( mSource->mRequestedGeomType != QGis::WKBUnknown && mSource->mRequestedGeomType != mSource->mDetectedGeomType )
  {
    if ( !whereClause.isEmpty() )
      whereClause += " AND ";

    whereClause += QgsOracleConn::databaseTypeFilter( "featureRequest", mSource->mGeometryColumn, mSource->mRequestedGeomType );
  }

  if ( !mSource->mSqlWhereClause.isEmpty() )
  {
    if ( !whereClause.isEmpty() )
      whereClause += " AND ";
    whereClause += "(" + mSource->mSqlWhereClause + ")";
  }

  if ( !openQuery( whereClause ) )
    return;
}

QgsOracleFeatureIterator::~QgsOracleFeatureIterator()
{
  close();
}

bool QgsOracleFeatureIterator::fetchFeature( QgsFeature& feature )
{
  feature.setValid( false );

  if ( !mQry.isActive() )
    return false;

  for ( ;; )
  {
    feature.initAttributes( mSource->mFields.count() );
    feature.setGeometry( 0 );

    if ( mRewind )
    {
      mRewind = false;
      if ( !mQry.first() )
        return true;
    }
    else if ( !mQry.next() )
    {
      return false;
    }

    int col = 0;

    if (( mRequest.flags() & QgsFeatureRequest::NoGeometry ) == 0 ||
        (( mRequest.flags() & QgsFeatureRequest::ExactIntersect ) != 0 && !mConnection->hasSpatial() ) )
    {
      QByteArray *ba = static_cast<QByteArray*>( mQry.value( col++ ).data() );
      unsigned char *copy = new unsigned char[ba->size()];
      memcpy( copy, ba->constData(), ba->size() );

      feature.setGeometryAndOwnership( copy, ba->size() );

      if ( !mConnection->hasSpatial() &&
           mRequest.filterType() == QgsFeatureRequest::FilterRect &&
           ( mRequest.flags() & QgsFeatureRequest::ExactIntersect ) != 0 &&
           ( !feature.geometry() || !feature.geometry()->intersects( mRequest.filterRect() ) ) )
      {
        // skip feature that don't intersect with our rectangle
        QgsDebugMsg( "no intersect" );
        continue;
      }


      if (( mRequest.flags() & QgsFeatureRequest::NoGeometry ) != 0 )
      {
        feature.setGeometryAndOwnership( 0, 0 );
      }
    }

    QgsFeatureId fid = 0;

    switch ( mSource->mPrimaryKeyType )
    {
      case pktInt:
        // get 64bit integer from result
        fid = mQry.value( col++ ).toLongLong();
        if ( mAttributeList.contains( mSource->mPrimaryKeyAttrs[0] ) )
          feature.setAttribute( mSource->mPrimaryKeyAttrs[0], fid );
        break;

      case pktRowId:
      case pktFidMap:
      {
        QList<QVariant> primaryKeyVals;

        if ( mSource->mPrimaryKeyType == pktFidMap )
        {
          foreach ( int idx, mSource->mPrimaryKeyAttrs )
          {
            const QgsField &fld = mSource->mFields[idx];

<<<<<<< HEAD
            QVariant v = QgsVectorDataProvider::convertValue( fld.type(), mQry.value( col ).toString() );
=======
            QVariant v = mQry.value( col );
            if ( v.type() != fld.type() )
              v = P->convertValue( fld.type(), v.toString() );
>>>>>>> 4e3738a2
            primaryKeyVals << v;

            if ( mAttributeList.contains( idx ) )
              feature.setAttribute( idx, v );

            col++;
          }
        }
        else
        {
          primaryKeyVals << mQry.value( col++ );
        }

        fid = mSource->mShared->lookupFid( QVariant( primaryKeyVals ) );
      }
      break;

      case pktUnknown:
        Q_ASSERT( !"FAILURE: cannot get feature with unknown primary key" );
        return false;
    }

    feature.setFeatureId( fid );
    QgsDebugMsgLevel( QString( "fid=%1" ).arg( fid ), 5 );

    // iterate attributes
    foreach ( int idx, mAttributeList )
    {
      if ( mSource->mPrimaryKeyAttrs.contains( idx ) )
        continue;

      const QgsField &fld = mSource->mFields[idx];

<<<<<<< HEAD
      QVariant v = QgsVectorDataProvider::convertValue( fld.type(), mQry.value( col ).toString() );
=======
      QVariant v = mQry.value( col );
      if ( v.type() != fld.type() )
        v = P->convertValue( fld.type(), v.toString() );
>>>>>>> 4e3738a2
      feature.setAttribute( idx, v );

      col++;
    }

    feature.setValid( true );
    feature.setFields( &mSource->mFields ); // allow name-based attribute lookups

    return true;
  }
}

bool QgsOracleFeatureIterator::rewind()
{
  if ( !mQry.isActive() )
    return false;

  // move cursor to first record
  mRewind = true;
  return true;
}

bool QgsOracleFeatureIterator::close()
{
  if ( !mQry.isActive() )
    return false;

  mQry.finish();

  if ( mConnection )
    mConnection->disconnect();
  mConnection = 0;

  iteratorClosed();

  return true;
}

bool QgsOracleFeatureIterator::openQuery( QString whereClause )
{
  if (( mRequest.flags() & QgsFeatureRequest::NoGeometry ) == 0 && mSource->mGeometryColumn.isNull() )
  {
    return false;
  }

  try
  {
    QString query = "SELECT ", delim = "";

    if (( mRequest.flags() & QgsFeatureRequest::NoGeometry ) == 0 )
    {
      query += QgsOracleProvider::quotedIdentifier( mSource->mGeometryColumn );
      delim = ",";
    }

    switch ( mSource->mPrimaryKeyType )
    {
      case pktRowId:
        query += delim + QgsOracleProvider::quotedIdentifier( "ROWID" );
        delim = ",";
        break;

      case pktInt:
        query += delim + QgsOracleProvider::quotedIdentifier( mSource->mFields[ mSource->mPrimaryKeyAttrs[0] ].name() );
        delim = ",";
        break;

      case pktFidMap:
        foreach ( int idx, mSource->mPrimaryKeyAttrs )
        {
          query += delim + mConnection->fieldExpression( mSource->mFields[idx] );
          delim = ",";
        }
        break;

      case pktUnknown:
        QgsDebugMsg( "Cannot query without primary key." );
        return false;
        break;
    }

    foreach ( int idx, mAttributeList )
    {
      if ( mSource->mPrimaryKeyAttrs.contains( idx ) )
        continue;

      query += delim + mConnection->fieldExpression( mSource->mFields[idx] );
    }

    query += QString( " FROM %1 \"featureRequest\"" ).arg( mSource->mQuery );

    if ( !whereClause.isEmpty() )
      query += QString( " WHERE %1" ).arg( whereClause );

    QgsDebugMsg( QString( "Fetch features: %1" ).arg( query ) );
    if ( !QgsOracleProvider::exec( mQry, query ) )
    {
      QgsMessageLog::logMessage( QObject::tr( "Fetching features failed.\nSQL:%1\nError: %2" )
                                 .arg( mQry.lastQuery() )
                                 .arg( mQry.lastError().text() ),
                                 QObject::tr( "Oracle" ) );
      return false;
    }
  }
  catch ( QgsOracleProvider::OracleFieldNotFound )
  {
    return false;
  }

  return true;
}

// -----------

QgsOracleFeatureSource::QgsOracleFeatureSource( const QgsOracleProvider* p )
  : mUri( p->mUri )
  , mFields( p->mAttributeFields )
  , mGeometryColumn( p->mGeometryColumn )
  , mSrid( p->mSrid )
  , mSpatialIndex( p->mSpatialIndex )
  , mDetectedGeomType( p->mDetectedGeomType )
  , mRequestedGeomType( p->mRequestedGeomType )
  , mSqlWhereClause( p->mSqlWhereClause )
  , mPrimaryKeyType( p->mPrimaryKeyType )
  , mPrimaryKeyAttrs( p->mPrimaryKeyAttrs )
  , mQuery( p->mQuery )
  , mShared( p->mShared )
{
}

QgsFeatureIterator QgsOracleFeatureSource::getFeatures( const QgsFeatureRequest& request )
{
  return QgsFeatureIterator( new QgsOracleFeatureIterator( this, false, request ) );
}<|MERGE_RESOLUTION|>--- conflicted
+++ resolved
@@ -189,13 +189,9 @@
           {
             const QgsField &fld = mSource->mFields[idx];
 
-<<<<<<< HEAD
-            QVariant v = QgsVectorDataProvider::convertValue( fld.type(), mQry.value( col ).toString() );
-=======
             QVariant v = mQry.value( col );
             if ( v.type() != fld.type() )
-              v = P->convertValue( fld.type(), v.toString() );
->>>>>>> 4e3738a2
+              v = QgsVectorDataProvider::convertValue( fld.type(), v.toString() );
             primaryKeyVals << v;
 
             if ( mAttributeList.contains( idx ) )
@@ -229,13 +225,9 @@
 
       const QgsField &fld = mSource->mFields[idx];
 
-<<<<<<< HEAD
-      QVariant v = QgsVectorDataProvider::convertValue( fld.type(), mQry.value( col ).toString() );
-=======
       QVariant v = mQry.value( col );
       if ( v.type() != fld.type() )
-        v = P->convertValue( fld.type(), v.toString() );
->>>>>>> 4e3738a2
+        v = QgsVectorDataProvider::convertValue( fld.type(), v.toString() );
       feature.setAttribute( idx, v );
 
       col++;
