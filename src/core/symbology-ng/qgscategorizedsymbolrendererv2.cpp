--- conflicted
+++ resolved
@@ -348,20 +348,10 @@
   mAttrNum = fields.fieldNameIndex( mAttrName );
   if ( mAttrNum == -1 )
   {
-<<<<<<< HEAD
-    mExpression = new QgsExpression( mAttrName );
+    mExpression.reset( new QgsExpression( mAttrName ) );
     mExpression->prepare( fields );
   }
 
-  mRotationFieldIdx  = ( mRotationField.isEmpty()  ? -1 : fields.fieldNameIndex( mRotationField ) );
-  mSizeScaleFieldIdx = ( mSizeScaleField.isEmpty() ? -1 : fields.fieldNameIndex( mSizeScaleField ) );
-
-=======
-    mExpression.reset( new QgsExpression( mAttrName ) );
-    mExpression->prepare( vlayer->pendingFields() );
-  }
-
->>>>>>> 4e3738a2
   QgsCategoryList::iterator it = mCategories.begin();
   for ( ; it != mCategories.end(); ++it )
   {
@@ -370,15 +360,9 @@
     if ( mRotation.data() || mSizeScale.data() )
     {
       QgsSymbolV2* tempSymbol = it->symbol()->clone();
-<<<<<<< HEAD
-      tempSymbol->setRenderHints(( mRotationFieldIdx != -1 ? QgsSymbolV2::DataDefinedRotation : 0 ) |
-                                 ( mSizeScaleFieldIdx != -1 ? QgsSymbolV2::DataDefinedSizeScale : 0 ) );
-      tempSymbol->startRender( context, &fields );
-=======
       tempSymbol->setRenderHints(( mRotation.data() ? QgsSymbolV2::DataDefinedRotation : 0 ) |
                                  ( mSizeScale.data() ? QgsSymbolV2::DataDefinedSizeScale : 0 ) );
-      tempSymbol->startRender( context, vlayer );
->>>>>>> 4e3738a2
+      tempSymbol->startRender( context, &fields );
       mTempSymbols[ it->value().toString()] = tempSymbol;
     }
   }
