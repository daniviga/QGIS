/*
 *   libpal - Automated Placement of Labels Library
 *
 *   Copyright (C) 2008 Maxence Laurent, MIS-TIC, HEIG-VD
 *                      University of Applied Sciences, Western Switzerland
 *                      http://www.hes-so.ch
 *
 *   Contact:
 *      maxence.laurent <at> heig-vd <dot> ch
 *    or
 *      eric.taillard <at> heig-vd <dot> ch
 *
 * This file is part of libpal.
 *
 * libpal is free software: you can redistribute it and/or modify
 * it under the terms of the GNU General Public License as published by
 * the Free Software Foundation, either version 3 of the License, or
 * (at your option) any later version.
 *
 * libpal is distributed in the hope that it will be useful,
 * but WITHOUT ANY WARRANTY; without even the implied warranty of
 * MERCHANTABILITY or FITNESS FOR A PARTICULAR PURPOSE.  See the
 * GNU General Public License for more details.
 *
 * You should have received a copy of the GNU General Public License
 * along with libpal.  If not, see <http://www.gnu.org/licenses/>.
 *
 */

#ifdef HAVE_CONFIG_H
#include <config.h>
#endif

#define _CRT_SECURE_NO_DEPRECATE

#include <stddef.h>
#include <geos_c.h>

#include <iostream>
#include <cstring>
#include <cmath>
#include <vector>

#include <qgsgeometry.h>

#include <pal/pal.h>
#include <pal/layer.h>
#include <pal/palexception.h>
#include <pal/internalexception.h>

#include "linkedlist.hpp"
#include "hashtable.hpp"

#include "feature.h"
#include "geomfunction.h"
#include "util.h"

#include "simplemutex.h"

namespace pal
{

  Layer::Layer( const char *lyrName, double min_scale, double max_scale, Arrangement arrangement, Units label_unit, double defaultPriority, bool obstacle, bool active, bool toLabel, Pal *pal, bool displayAll )
      :  pal( pal ), obstacle( obstacle ), active( active ),
      toLabel( toLabel ), displayAll( displayAll ), centroidInside( false ), label_unit( label_unit ),
      min_scale( min_scale ), max_scale( max_scale ),
      arrangement( arrangement ), arrangementFlags( 0 ), mode( LabelPerFeature ), mergeLines( false )
  {

    this->name = new char[strlen( lyrName ) +1];
    strcpy( this->name, lyrName );

    modMutex = new SimpleMutex();

    rtree = new RTree<FeaturePart*, double, 2, double>();
    hashtable = new HashTable<Feature*> ( 5281 );

    connectedHashtable = new HashTable< LinkedList<FeaturePart*>* > ( 5391 );
    connectedTexts = new LinkedList< char* >( strCompare );

    if ( defaultPriority < 0.0001 )
      this->defaultPriority = 0.0001;
    else if ( defaultPriority > 1.0 )
      this->defaultPriority = 1.0;
    else
      this->defaultPriority = defaultPriority;

    featureParts = new LinkedList<FeaturePart*> ( ptrFeaturePartCompare );
    features = new LinkedList<Feature*> ( ptrFeatureCompare );
  }

  Layer::~Layer()
  {
    modMutex->lock();

    if ( featureParts )
    {
      while ( featureParts->size() )
      {
        delete featureParts->pop_front();
      }
      delete featureParts;

    }

    // this hashtable and list should be empty if they still exist
    delete connectedHashtable;

    // features in the hashtable
    if ( features )
    {
      while ( features->size() )
      {
        delete features->pop_front();
      }
      delete features;
    }

    if ( name )
      delete[] name;

    delete rtree;

    delete hashtable;
    delete modMutex;
  }

  Feature* Layer::getFeature( const char* geom_id )
  {
    Feature** fptr = hashtable->find( geom_id );
    return ( fptr ? *fptr : NULL );
  }


  bool Layer::isScaleValid( double scale )
  {
    return ( scale >= min_scale || min_scale == -1 )
           && ( scale <= max_scale || max_scale == -1 );
  }


  int Layer::getNbFeatures()
  {
    return features->size();
  }

  const char *Layer::getName()
  {
    return name;
  }

  Arrangement Layer::getArrangement()
  {
    return arrangement;
  }

  void Layer::setArrangement( Arrangement arrangement )
  {
    this->arrangement = arrangement;
  }


  bool Layer::isObstacle()
  {
    return obstacle;
  }

  bool Layer::isToLabel()
  {
    return toLabel;
  }

  bool Layer::isActive()
  {
    return active;
  }


  double Layer::getMinScale()
  {
    return min_scale;
  }

  double Layer::getMaxScale()
  {
    return max_scale;
  }

  double Layer::getPriority()
  {
    return defaultPriority;
  }

  void Layer::setObstacle( bool obstacle )
  {
    this->obstacle = obstacle;
  }

  void Layer::setActive( bool active )
  {
    this->active = active;
  }

  void Layer::setToLabel( bool toLabel )
  {
    this->toLabel = toLabel;
  }

  void Layer::setMinScale( double min_scale )
  {
    this->min_scale = min_scale;
  }

  void Layer::setMaxScale( double max_scale )
  {
    this->max_scale = max_scale;
  }

  void Layer::setPriority( double priority )
  {
    if ( priority >= 1.0 ) // low priority
      defaultPriority = 1.0;
    else if ( priority <= 0.0001 )
      defaultPriority = 0.0001; // high priority
    else
      defaultPriority = priority;
  }



  bool Layer::registerFeature( const char *geom_id, PalGeometry *userGeom, double label_x, double label_y, const char* labelText,
                               double labelPosX, double labelPosY, bool fixedPos, double angle, bool fixedAngle,
                               int xQuadOffset, int yQuadOffset, double xOffset, double yOffset, bool alwaysShow, double repeatDistance )
  {
    if ( !geom_id || label_x < 0 || label_y < 0 )
      return false;

    modMutex->lock();

    if ( hashtable->find( geom_id ) )
    {
      modMutex->unlock();
      //A feature with this id already exists. Don't throw an exception as sometimes,
      //the same feature is added twice (dateline split with otf-reprojection)
      return false;
    }

    // Split MULTI GEOM and Collection in simple geometries
    const GEOSGeometry *the_geom = userGeom->getGeosGeometry();

    Feature* f = new Feature( this, geom_id, userGeom, label_x, label_y );
    if ( fixedPos )
    {
      f->setFixedPosition( labelPosX, labelPosY );
    }
    if ( xQuadOffset != 0 || yQuadOffset != 0 )
    {
      f->setQuadOffset( xQuadOffset, yQuadOffset );
    }
    if ( xOffset != 0.0 || yOffset != 0.0 )
    {
      f->setPosOffset( xOffset, yOffset );
    }
    if ( fixedAngle )
    {
      f->setFixedAngle( angle );
    }
    // use layer-level defined rotation, but not if position fixed
    if ( !fixedPos && angle != 0.0 )
    {
      f->setFixedAngle( angle );
    }
    f->setRepeatDistance( repeatDistance );

    f->setAlwaysShow( alwaysShow );

    bool first_feat = true;

    double geom_size = -1, biggest_size = -1;
    FeaturePart* biggest_part = NULL;

    // break the (possibly multi-part) geometry into simple geometries
    LinkedList <const GEOSGeometry*> *simpleGeometries = unmulti( the_geom );
    if ( simpleGeometries == NULL ) // unmulti() failed?
    {
      modMutex->unlock();
      throw InternalException::UnknownGeometry();
    }

<<<<<<< HEAD
=======
    GEOSContextHandle_t geosctxt = QgsGeometry::getGEOSHandler();
    // if multiple labels are requested for lines, split the line in pieces of desired distance
    if ( repeatDistance > 0 )
    {
      int nSimpleGeometries = simpleGeometries->size();
      for ( int i = 0; i < nSimpleGeometries; ++i )
      {
        const GEOSGeometry* geom = simpleGeometries->pop_front();
        if ( GEOSGeomTypeId_r( geosctxt, geom ) == GEOS_LINESTRING )
        {
          const GEOSCoordSequence *cs = GEOSGeom_getCoordSeq_r( geosctxt, geom );

          // get number of points
          unsigned int n;
          GEOSCoordSeq_getSize_r( geosctxt, cs, &n );

          // Read points
          std::vector<Point> points( n );
          for ( unsigned int i = 0; i < n; ++i )
          {
            GEOSCoordSeq_getX_r( geosctxt, cs, i, &points[i].x );
            GEOSCoordSeq_getY_r( geosctxt, cs, i, &points[i].y );
          }

          // Cumulative length vector
          std::vector<double> len( n, 0 );
          for ( unsigned int i = 1; i < n; ++i )
          {
            double dx = points[i].x - points[i - 1].x;
            double dy = points[i].y - points[i - 1].y;
            len[i] = len[i - 1] + std::sqrt( dx * dx + dy * dy );
          }

          // Walk along line
          unsigned int cur = 0;
          double lambda = 0;
          std::vector<Point> part;
          for ( ;; )
          {
            lambda += repeatDistance;
            for ( ; cur < n && lambda > len[cur]; ++cur )
            {
              part.push_back( points[cur] );
            }
            if ( cur >= n )
            {
              break;
            }
            double c = ( lambda - len[cur - 1] ) / ( len[cur] - len[cur - 1] );
            Point p;
            p.x = points[cur - 1].x + c * ( points[cur].x - points[cur - 1].x );
            p.y = points[cur - 1].y + c * ( points[cur].y - points[cur - 1].y );
            part.push_back( p );
            GEOSCoordSequence* cooSeq = GEOSCoordSeq_create_r( geosctxt, part.size(), 2 );
            for ( std::size_t i = 0; i < part.size(); ++i )
            {
              GEOSCoordSeq_setX_r( geosctxt, cooSeq, i, part[i].x );
              GEOSCoordSeq_setY_r( geosctxt, cooSeq, i, part[i].y );
            }

            simpleGeometries->push_back( GEOSGeom_createLineString_r( geosctxt, cooSeq ) );
            part.clear();
            part.push_back( p );
          }
          // Create final part
          part.push_back( points[n - 1] );
          GEOSCoordSequence* cooSeq = GEOSCoordSeq_create_r( geosctxt, part.size(), 2 );
          for ( std::size_t i = 0; i < part.size(); ++i )
          {
            GEOSCoordSeq_setX_r( geosctxt, cooSeq, i, part[i].x );
            GEOSCoordSeq_setY_r( geosctxt, cooSeq, i, part[i].y );
          }
          simpleGeometries->push_back( GEOSGeom_createLineString_r( geosctxt, cooSeq ) );
        }
        else
        {
          simpleGeometries->push_back( geom );
        }
      }
    }

>>>>>>> 6354dd3a
    while ( simpleGeometries->size() > 0 )
    {
      const GEOSGeometry* geom = simpleGeometries->pop_front();

      // ignore invalid geometries (e.g. polygons with self-intersecting rings)
      if ( GEOSisValid_r( geosctxt, geom ) != 1 ) // 0=invalid, 1=valid, 2=exception
      {
        std::cerr << "ignoring invalid feature " << geom_id << std::endl;
        continue;
      }

      int type = GEOSGeomTypeId_r( geosctxt, geom );

      if ( type != GEOS_POINT && type != GEOS_LINESTRING && type != GEOS_POLYGON )
      {
        modMutex->unlock();
        throw InternalException::UnknownGeometry();
      }

      FeaturePart* fpart = new FeaturePart( f, geom );

      // ignore invalid geometries
      if (( type == GEOS_LINESTRING && fpart->nbPoints < 2 ) ||
          ( type == GEOS_POLYGON && fpart->nbPoints < 3 ) )
      {
        delete fpart;
        continue;
      }

      // polygons: reorder coordinates
      if ( type == GEOS_POLYGON && reorderPolygon( fpart->nbPoints, fpart->x, fpart->y ) != 0 )
      {
        delete fpart;
        continue;
      }

      if ( mode == LabelPerFeature && ( type == GEOS_POLYGON || type == GEOS_LINESTRING ) )
      {
        if ( type == GEOS_LINESTRING )
          GEOSLength_r( geosctxt, geom, &geom_size );
        else if ( type == GEOS_POLYGON )
          GEOSArea_r( geosctxt, geom, &geom_size );

        if ( geom_size > biggest_size )
        {
          biggest_size = geom_size;
          delete biggest_part; // safe with NULL part
          biggest_part = fpart;
        }
        continue; // don't add the feature part now, do it later
        // TODO: we should probably add also other parts to act just as obstacles
      }

      // feature part is ready!
      addFeaturePart( fpart, labelText );

      first_feat = false;
    }
    delete simpleGeometries;

    userGeom->releaseGeosGeometry( the_geom );

    modMutex->unlock();

    // if using only biggest parts...
    if (( mode == LabelPerFeature || f->fixedPosition() ) && biggest_part != NULL )
    {
      addFeaturePart( biggest_part, labelText );
      first_feat = false;
    }

    // add feature to layer if we have added something
    if ( !first_feat )
    {
      features->push_back( f );
      hashtable->insertItem( geom_id, f );
    }
    else
    {
      delete f;
    }

    return !first_feat; // true if we've added something
  }

  void Layer::addFeaturePart( FeaturePart* fpart, const char* labelText )
  {
    double bmin[2];
    double bmax[2];
    fpart->getBoundingBox( bmin, bmax );

    // add to list of layer's feature parts
    featureParts->push_back( fpart );

    // add to r-tree for fast spatial access
    rtree->Insert( bmin, bmax, fpart );

    // add to hashtable with equally named feature parts
    if ( mergeLines && labelText )
    {
      LinkedList< FeaturePart*>** lstPtr = connectedHashtable->find( labelText );
      LinkedList< FeaturePart*>* lst;
      if ( lstPtr == NULL )
      {
        // entry doesn't exist yet
        lst = new LinkedList<FeaturePart*>( ptrFeaturePartCompare );
        connectedHashtable->insertItem( labelText, lst );

        char* txt = new char[strlen( labelText ) +1];
        strcpy( txt, labelText );
        connectedTexts->push_back( txt );
      }
      else
      {
        lst = *lstPtr;
      }
      lst->push_back( fpart ); // add to the list
    }
  }


  void Layer::setLabelUnit( Units label_unit )
  {
    if ( label_unit == PIXEL || label_unit == METER )
      this->label_unit = label_unit;
  }

  Units Layer::getLabelUnit()
  {
    return label_unit;
  }


  static FeaturePart* _findConnectedPart( FeaturePart* partCheck, LinkedList<FeaturePart*>* otherParts )
  {
    // iterate in the rest of the parts with the same label
    Cell<FeaturePart*>* p = otherParts->getFirst();
    while ( p )
    {
      if ( partCheck->isConnected( p->item ) )
      {
        // stop checking for other connected parts
        return p->item;
      }
      p = p->next;
    }

    return NULL; // no connected part found...
  }

  void Layer::joinConnectedFeatures()
  {
    // go through all label texts
    char* labelText;
    while (( labelText = connectedTexts->pop_front() ) )
    {
      //std::cerr << "JOIN: " << labelText << std::endl;
      LinkedList<FeaturePart*>** partsPtr = connectedHashtable->find( labelText );
      if ( !partsPtr )
        continue; // shouldn't happen
      LinkedList<FeaturePart*>* parts = *partsPtr;

      // go one-by-one part, try to merge
      while ( parts->size() )
      {
        // part we'll be checking against other in this round
        FeaturePart* partCheck = parts->pop_front();

        FeaturePart* otherPart = _findConnectedPart( partCheck, parts );
        if ( otherPart )
        {
          //std::cerr << "- connected " << partCheck << " with " << otherPart << std::endl;

          // remove partCheck from r-tree
          double bmin[2], bmax[2];
          partCheck->getBoundingBox( bmin, bmax );
          rtree->Remove( bmin, bmax, partCheck );
          featureParts->remove( partCheck );

          otherPart->getBoundingBox( bmin, bmax );

          // merge points from partCheck to p->item
          if ( otherPart->mergeWithFeaturePart( partCheck ) )
          {
            // reinsert p->item to r-tree (probably not needed)
            rtree->Remove( bmin, bmax, otherPart );
            otherPart->getBoundingBox( bmin, bmax );
            rtree->Insert( bmin, bmax, otherPart );
          }
        }
      }

      // we're done processing feature parts with this particular label text
      delete parts;
      *partsPtr = NULL;
      delete labelText;
    }

    // we're done processing connected fetures
    delete connectedHashtable;
    connectedHashtable = NULL;
    delete connectedTexts;
    connectedTexts = NULL;
  }

  void Layer::chopFeaturesAtRepeatDistance( )
  {
    LinkedList<FeaturePart*> * newFeatureParts = new LinkedList<FeaturePart*>( ptrFeaturePartCompare );
    while ( FeaturePart* fpart = featureParts->pop_front() )
    {
      const GEOSGeometry* geom = fpart->getGeometry();
      double chopInterval = fpart->getFeature()->repeatDistance();
      if ( chopInterval != 0. && GEOSGeomTypeId( geom ) == GEOS_LINESTRING )
      {

        double bmin[2], bmax[2];
        fpart->getBoundingBox( bmin, bmax );
        rtree->Remove( bmin, bmax, fpart );

        const GEOSCoordSequence *cs = GEOSGeom_getCoordSeq( geom );

        // get number of points
        unsigned int n;
        GEOSCoordSeq_getSize( cs, &n );

        // Read points
        std::vector<Point> points( n );
        for ( unsigned int i = 0; i < n; ++i )
        {
          GEOSCoordSeq_getX( cs, i, &points[i].x );
          GEOSCoordSeq_getY( cs, i, &points[i].y );
        }

        // Cumulative length vector
        std::vector<double> len( n, 0 );
        for ( unsigned int i = 1; i < n; ++i )
        {
          double dx = points[i].x - points[i - 1].x;
          double dy = points[i].y - points[i - 1].y;
          len[i] = len[i - 1] + std::sqrt( dx * dx + dy * dy );
        }

        // Walk along line
        unsigned int cur = 0;
        double lambda = 0;
        std::vector<Point> part;
        for ( ;; )
        {
          lambda += chopInterval;
          for ( ; cur < n && lambda > len[cur]; ++cur )
          {
            part.push_back( points[cur] );
          }
          if ( cur >= n )
          {
            break;
          }
          double c = ( lambda - len[cur - 1] ) / ( len[cur] - len[cur - 1] );
          Point p;
          p.x = points[cur - 1].x + c * ( points[cur].x - points[cur - 1].x );
          p.y = points[cur - 1].y + c * ( points[cur].y - points[cur - 1].y );
          part.push_back( p );
          GEOSCoordSequence* cooSeq = GEOSCoordSeq_create( part.size(), 2 );
          for ( std::size_t i = 0; i < part.size(); ++i )
          {
            GEOSCoordSeq_setX( cooSeq, i, part[i].x );
            GEOSCoordSeq_setY( cooSeq, i, part[i].y );
          }

          GEOSGeometry* newgeom = GEOSGeom_createLineString( cooSeq );
          FeaturePart* newfpart = new FeaturePart( fpart->getFeature(), newgeom );
          newFeatureParts->push_back( newfpart );
          newfpart->getBoundingBox( bmin, bmax );
          rtree->Insert( bmin, bmax, newfpart );
          part.clear();
          part.push_back( p );
        }
        // Create final part
        part.push_back( points[n - 1] );
        GEOSCoordSequence* cooSeq = GEOSCoordSeq_create( part.size(), 2 );
        for ( std::size_t i = 0; i < part.size(); ++i )
        {
          GEOSCoordSeq_setX( cooSeq, i, part[i].x );
          GEOSCoordSeq_setY( cooSeq, i, part[i].y );
        }

        GEOSGeometry* newgeom = GEOSGeom_createLineString( cooSeq );
        FeaturePart* newfpart = new FeaturePart( fpart->getFeature(), newgeom );
        newFeatureParts->push_back( newfpart );
        newfpart->getBoundingBox( bmin, bmax );
        rtree->Insert( bmin, bmax, newfpart );
      }
      else
      {
        newFeatureParts->push_back( fpart );
      }
    }

    delete featureParts;
    featureParts = newFeatureParts;
  }



} // end namespace
<|MERGE_RESOLUTION|>--- conflicted
+++ resolved
@@ -287,90 +287,8 @@
       throw InternalException::UnknownGeometry();
     }
 
-<<<<<<< HEAD
-=======
     GEOSContextHandle_t geosctxt = QgsGeometry::getGEOSHandler();
-    // if multiple labels are requested for lines, split the line in pieces of desired distance
-    if ( repeatDistance > 0 )
-    {
-      int nSimpleGeometries = simpleGeometries->size();
-      for ( int i = 0; i < nSimpleGeometries; ++i )
-      {
-        const GEOSGeometry* geom = simpleGeometries->pop_front();
-        if ( GEOSGeomTypeId_r( geosctxt, geom ) == GEOS_LINESTRING )
-        {
-          const GEOSCoordSequence *cs = GEOSGeom_getCoordSeq_r( geosctxt, geom );
-
-          // get number of points
-          unsigned int n;
-          GEOSCoordSeq_getSize_r( geosctxt, cs, &n );
-
-          // Read points
-          std::vector<Point> points( n );
-          for ( unsigned int i = 0; i < n; ++i )
-          {
-            GEOSCoordSeq_getX_r( geosctxt, cs, i, &points[i].x );
-            GEOSCoordSeq_getY_r( geosctxt, cs, i, &points[i].y );
-          }
-
-          // Cumulative length vector
-          std::vector<double> len( n, 0 );
-          for ( unsigned int i = 1; i < n; ++i )
-          {
-            double dx = points[i].x - points[i - 1].x;
-            double dy = points[i].y - points[i - 1].y;
-            len[i] = len[i - 1] + std::sqrt( dx * dx + dy * dy );
-          }
-
-          // Walk along line
-          unsigned int cur = 0;
-          double lambda = 0;
-          std::vector<Point> part;
-          for ( ;; )
-          {
-            lambda += repeatDistance;
-            for ( ; cur < n && lambda > len[cur]; ++cur )
-            {
-              part.push_back( points[cur] );
-            }
-            if ( cur >= n )
-            {
-              break;
-            }
-            double c = ( lambda - len[cur - 1] ) / ( len[cur] - len[cur - 1] );
-            Point p;
-            p.x = points[cur - 1].x + c * ( points[cur].x - points[cur - 1].x );
-            p.y = points[cur - 1].y + c * ( points[cur].y - points[cur - 1].y );
-            part.push_back( p );
-            GEOSCoordSequence* cooSeq = GEOSCoordSeq_create_r( geosctxt, part.size(), 2 );
-            for ( std::size_t i = 0; i < part.size(); ++i )
-            {
-              GEOSCoordSeq_setX_r( geosctxt, cooSeq, i, part[i].x );
-              GEOSCoordSeq_setY_r( geosctxt, cooSeq, i, part[i].y );
-            }
-
-            simpleGeometries->push_back( GEOSGeom_createLineString_r( geosctxt, cooSeq ) );
-            part.clear();
-            part.push_back( p );
-          }
-          // Create final part
-          part.push_back( points[n - 1] );
-          GEOSCoordSequence* cooSeq = GEOSCoordSeq_create_r( geosctxt, part.size(), 2 );
-          for ( std::size_t i = 0; i < part.size(); ++i )
-          {
-            GEOSCoordSeq_setX_r( geosctxt, cooSeq, i, part[i].x );
-            GEOSCoordSeq_setY_r( geosctxt, cooSeq, i, part[i].y );
-          }
-          simpleGeometries->push_back( GEOSGeom_createLineString_r( geosctxt, cooSeq ) );
-        }
-        else
-        {
-          simpleGeometries->push_back( geom );
-        }
-      }
-    }
-
->>>>>>> 6354dd3a
+
     while ( simpleGeometries->size() > 0 )
     {
       const GEOSGeometry* geom = simpleGeometries->pop_front();
@@ -578,30 +496,31 @@
 
   void Layer::chopFeaturesAtRepeatDistance( )
   {
+    GEOSContextHandle_t geosctxt = QgsGeometry::getGEOSHandler();
     LinkedList<FeaturePart*> * newFeatureParts = new LinkedList<FeaturePart*>( ptrFeaturePartCompare );
     while ( FeaturePart* fpart = featureParts->pop_front() )
     {
       const GEOSGeometry* geom = fpart->getGeometry();
       double chopInterval = fpart->getFeature()->repeatDistance();
-      if ( chopInterval != 0. && GEOSGeomTypeId( geom ) == GEOS_LINESTRING )
+      if ( chopInterval != 0. && GEOSGeomTypeId_r( geosctxt, geom ) == GEOS_LINESTRING )
       {
 
         double bmin[2], bmax[2];
         fpart->getBoundingBox( bmin, bmax );
         rtree->Remove( bmin, bmax, fpart );
 
-        const GEOSCoordSequence *cs = GEOSGeom_getCoordSeq( geom );
+        const GEOSCoordSequence *cs = GEOSGeom_getCoordSeq_r( geosctxt, geom );
 
         // get number of points
         unsigned int n;
-        GEOSCoordSeq_getSize( cs, &n );
+        GEOSCoordSeq_getSize_r( geosctxt, cs, &n );
 
         // Read points
         std::vector<Point> points( n );
         for ( unsigned int i = 0; i < n; ++i )
         {
-          GEOSCoordSeq_getX( cs, i, &points[i].x );
-          GEOSCoordSeq_getY( cs, i, &points[i].y );
+          GEOSCoordSeq_getX_r( geosctxt, cs, i, &points[i].x );
+          GEOSCoordSeq_getY_r( geosctxt, cs, i, &points[i].y );
         }
 
         // Cumulative length vector
@@ -633,14 +552,14 @@
           p.x = points[cur - 1].x + c * ( points[cur].x - points[cur - 1].x );
           p.y = points[cur - 1].y + c * ( points[cur].y - points[cur - 1].y );
           part.push_back( p );
-          GEOSCoordSequence* cooSeq = GEOSCoordSeq_create( part.size(), 2 );
+          GEOSCoordSequence* cooSeq = GEOSCoordSeq_create_r( geosctxt, part.size(), 2 );
           for ( std::size_t i = 0; i < part.size(); ++i )
           {
-            GEOSCoordSeq_setX( cooSeq, i, part[i].x );
-            GEOSCoordSeq_setY( cooSeq, i, part[i].y );
+            GEOSCoordSeq_setX_r( geosctxt, cooSeq, i, part[i].x );
+            GEOSCoordSeq_setY_r( geosctxt, cooSeq, i, part[i].y );
           }
 
-          GEOSGeometry* newgeom = GEOSGeom_createLineString( cooSeq );
+          GEOSGeometry* newgeom = GEOSGeom_createLineString_r( geosctxt, cooSeq );
           FeaturePart* newfpart = new FeaturePart( fpart->getFeature(), newgeom );
           newFeatureParts->push_back( newfpart );
           newfpart->getBoundingBox( bmin, bmax );
@@ -650,14 +569,14 @@
         }
         // Create final part
         part.push_back( points[n - 1] );
-        GEOSCoordSequence* cooSeq = GEOSCoordSeq_create( part.size(), 2 );
+        GEOSCoordSequence* cooSeq = GEOSCoordSeq_create_r( geosctxt, part.size(), 2 );
         for ( std::size_t i = 0; i < part.size(); ++i )
         {
-          GEOSCoordSeq_setX( cooSeq, i, part[i].x );
-          GEOSCoordSeq_setY( cooSeq, i, part[i].y );
+          GEOSCoordSeq_setX_r( geosctxt, cooSeq, i, part[i].x );
+          GEOSCoordSeq_setY_r( geosctxt, cooSeq, i, part[i].y );
         }
 
-        GEOSGeometry* newgeom = GEOSGeom_createLineString( cooSeq );
+        GEOSGeometry* newgeom = GEOSGeom_createLineString_r( geosctxt, cooSeq );
         FeaturePart* newfpart = new FeaturePart( fpart->getFeature(), newgeom );
         newFeatureParts->push_back( newfpart );
         newfpart->getBoundingBox( bmin, bmax );
