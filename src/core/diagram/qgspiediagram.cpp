/***************************************************************************
    qgspiediagram.cpp
    ---------------------
    begin                : March 2011
    copyright            : (C) 2011 by Marco Hugentobler
    email                : marco dot hugentobler at sourcepole dot ch
 ***************************************************************************
 *                                                                         *
 *   This program is free software; you can redistribute it and/or modify  *
 *   it under the terms of the GNU General Public License as published by  *
 *   the Free Software Foundation; either version 2 of the License, or     *
 *   (at your option) any later version.                                   *
 *                                                                         *
 ***************************************************************************/
#include "qgspiediagram.h"
#include "qgsdiagramrendererv2.h"
#include "qgsrendercontext.h"
#include "qgsexpression.h"

#include <QPainter>


QgsPieDiagram::QgsPieDiagram()
{
  mCategoryBrush.setStyle( Qt::SolidPattern );
  mPen.setStyle( Qt::SolidLine );
}

QgsPieDiagram::~QgsPieDiagram()
{
}

<<<<<<< HEAD
QgsDiagram* QgsPieDiagram::clone() const
{
  return new QgsPieDiagram( *this );
}

QSizeF QgsPieDiagram::diagramSize( const QgsAttributes& attributes, const QgsRenderContext& c, const QgsDiagramSettings& s, const QgsDiagramInterpolationSettings& is )
=======
QSizeF QgsPieDiagram::diagramSize( const QgsFeature& feature, const QgsRenderContext& c, const QgsDiagramSettings& s, const QgsDiagramInterpolationSettings& is )
>>>>>>> 4e3738a2
{
  Q_UNUSED( c );

  QVariant attrVal;
  if ( is.classificationAttributeIsExpression )
  {
    QgsExpression* expression = getExpression( is.classificationAttributeExpression, feature.fields() );
    attrVal = expression->evaluate( feature );
  }
  else
  {
    attrVal = feature.attributes()[is.classificationAttribute];
  }

  if ( !attrVal.isValid() )
  {
    return QSizeF(); //zero size if attribute is missing
  }

  double scaledValue = attrVal.toDouble();
  double scaledLowerValue = is.lowerValue;
  double scaledUpperValue = is.upperValue;
  double scaledLowerSizeWidth = is.lowerSize.width();
  double scaledLowerSizeHeight = is.lowerSize.height();
  double scaledUpperSizeWidth = is.upperSize.width();
  double scaledUpperSizeHeight = is.upperSize.height();

  // interpolate the squared value if scale by area
  if ( s.scaleByArea )
  {
    scaledValue = sqrt( scaledValue );
    scaledLowerValue = sqrt( scaledLowerValue );
    scaledUpperValue = sqrt( scaledUpperValue );
    scaledLowerSizeWidth = sqrt( scaledLowerSizeWidth );
    scaledLowerSizeHeight = sqrt( scaledLowerSizeHeight );
    scaledUpperSizeWidth = sqrt( scaledUpperSizeWidth );
    scaledUpperSizeHeight = sqrt( scaledUpperSizeHeight );
  }

  //interpolate size
  double scaledRatio = ( scaledValue - scaledLowerValue ) / ( scaledUpperValue - scaledLowerValue );

  QSizeF size = QSizeF( is.upperSize.width() * scaledRatio + is.lowerSize.width() * ( 1 - scaledRatio ),
                        is.upperSize.height() * scaledRatio + is.lowerSize.height() * ( 1 - scaledRatio ) );

  // Scale, if extension is smaller than the specified minimum
  if ( size.width() <= s.minimumSize && size.height() <= s.minimumSize )
  {
    bool p = false; // preserve height == width
    if ( size.width() == size.height() )
      p = true;

    size.scale( s.minimumSize, s.minimumSize, Qt::KeepAspectRatio );

    // If height == width, recover here (overwrite floating point errors)
    if ( p )
      size.setWidth( size.height() );
  }

  return size;
}

QSizeF QgsPieDiagram::diagramSize( const QgsAttributes& attributes, const QgsRenderContext& c, const QgsDiagramSettings& s )
{
  Q_UNUSED( c );
  Q_UNUSED( attributes );
  return s.size;
}

int  QgsPieDiagram::sCount = 0;

void QgsPieDiagram::renderDiagram( const QgsFeature& feature, QgsRenderContext& c, const QgsDiagramSettings& s, const QPointF& position )
{
  QPainter* p = c.painter();
  if ( !p )
  {
    return;
  }

  //get sum of values
  QList<double> values;
  double currentVal = 0;
  double valSum = 0;
  int valCount = 0;

  QList<QString>::const_iterator catIt = s.categoryAttributes.constBegin();
  for ( ; catIt != s.categoryAttributes.constEnd(); ++catIt )
  {
    QgsExpression* expression = getExpression( *catIt, feature.fields() );
    currentVal = expression->evaluate( feature ).toDouble();
    values.push_back( currentVal );
    valSum += currentVal;
    if ( currentVal ) valCount++;
  }

  //draw the slices
  double totalAngle = 0;
  double currentAngle;

  //convert from mm / map units to painter units
  QSizeF spu = sizePainterUnits( s.size, s, c );
  double w = spu.width();
  double h = spu.height();

  double baseX = position.x();
  double baseY = position.y() - h;

  mPen.setColor( s.penColor );
  setPenWidth( mPen, s, c );
  p->setPen( mPen );

  // there are some values > 0 available
  if ( valSum > 0 )
  {
    QList<double>::const_iterator valIt = values.constBegin();
    QList< QColor >::const_iterator colIt = s.categoryColors.constBegin();
    for ( ; valIt != values.constEnd(); ++valIt, ++colIt )
    {
      if ( *valIt )
      {
        currentAngle = *valIt / valSum * 360 * 16;
        mCategoryBrush.setColor( *colIt );
        p->setBrush( mCategoryBrush );
        // if only 1 value is > 0, draw a circle
        if ( valCount == 1 )
        {
          p->drawEllipse( baseX, baseY, w, h );
        }
        else
        {
          p->drawPie( baseX, baseY, w, h, totalAngle + s.angleOffset, currentAngle );
        }
        totalAngle += currentAngle;
      }
    }
  }
  else // valSum > 0
  {
    // draw empty circle if no values are defined at all
    mCategoryBrush.setColor( Qt::transparent );
    p->setBrush( mCategoryBrush );
    p->drawEllipse( baseX, baseY, w, h );
  }
}<|MERGE_RESOLUTION|>--- conflicted
+++ resolved
@@ -30,16 +30,12 @@
 {
 }
 
-<<<<<<< HEAD
 QgsDiagram* QgsPieDiagram::clone() const
 {
   return new QgsPieDiagram( *this );
 }
 
-QSizeF QgsPieDiagram::diagramSize( const QgsAttributes& attributes, const QgsRenderContext& c, const QgsDiagramSettings& s, const QgsDiagramInterpolationSettings& is )
-=======
 QSizeF QgsPieDiagram::diagramSize( const QgsFeature& feature, const QgsRenderContext& c, const QgsDiagramSettings& s, const QgsDiagramInterpolationSettings& is )
->>>>>>> 4e3738a2
 {
   Q_UNUSED( c );
 
