--- conflicted
+++ resolved
@@ -32,11 +32,8 @@
 #include "qgsmapserviceexception.h"
 #include "qgspallabeling.h"
 #include "qgsnetworkaccessmanager.h"
-<<<<<<< HEAD
 #include "qgsmaplayerregistry.h"
-=======
 #include "qgsserverlogger.h"
->>>>>>> 8707cf2f
 
 #include <QDomDocument>
 #include <QNetworkDiskCache>
@@ -306,15 +303,10 @@
 
   while ( fcgi_accept() >= 0 )
   {
-<<<<<<< HEAD
     QgsMapLayerRegistry::instance()->removeAllMapLayers();
     qgsapp.processEvents();
 
-
-    if ( !logFile.isEmpty() )
-=======
     if ( logLevel < 1 )
->>>>>>> 8707cf2f
     {
       time.start();
       printRequestInfos();
